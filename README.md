--- conflicted
+++ resolved
@@ -46,19 +46,6 @@
 
 ## Installation
 
-<<<<<<< HEAD
-Install dependencies from `requirements.txt`:
-```bash
-pip install -r requirements.txt
-```
-
-## Repository URL
-
-Clone this repository using:
-```bash
-git clone https://github.com/Farzad-R/Finetune-LLAVA-NEXT.git
-```
-=======
 1. Clone this repository using:
     ```bash
     git clone https://github.com/Farzad-R/Finetune-LLAVA-NEXT.git
@@ -74,7 +61,6 @@
    pip install git+https://github.com/huggingface/transformers.git
    ```
 ---
->>>>>>> 478afacc
 
 ## Additional Resources
 
